parameters:
    level: 7
    paths:
        - src
    excludes_analyse:
        - %currentWorkingDirectory%/src/*/tests/*
        - %currentWorkingDirectory%/src/*/var/*
    ignoreErrors:
        - '#Method .* should return Webauthn\\PublicKeyCredential(Creation|Request)Options but returns Webauthn\\PublicKeyCredentialOptions\.#'
        - '#Parameter .* of class .* expects Webauthn\\PublicKeyCredential(Creation|Request)Options\, Webauthn\\PublicKeyCredentialOptions given\.#'
        - '#Call to an undefined method Symfony\\Component\\Config\\Definition\\Builder\\NodeParentInterface::arrayNode\(\)\.#'
        - '#Call to an undefined method Symfony\\Component\\Config\\Definition\\Builder\\NodeDefinition::(.*)\(\)#'
        - '#Call to deprecated function Symfony\\Component\\DependencyInjection\\Loader\\Configurator\\ref\(\)(.*)#'
        - '#Parameter (.*) of class FG\\ASN1\\Universal\\Integer constructor expects int, string given\.#'
        - '#Instanceof between Symfony\\Component\\HttpFoundation\\Response and Symfony\\Component\\HttpFoundation\\Response will always evaluate to true\.#'
    checkMissingIterableValueType: false
    checkGenericClassInNonGenericObjectType: false
    treatPhpDocTypesAsCertain: false
    checkUninitializedProperties: true
includes:
    - vendor/phpstan/phpstan-strict-rules/rules.neon
    - vendor/phpstan/phpstan-phpunit/extension.neon
    - vendor/phpstan/phpstan-phpunit/rules.neon
    - vendor/phpstan/phpstan-deprecation-rules/rules.neon
    - vendor/phpstan/phpstan-beberlei-assert/extension.neon
<<<<<<< HEAD
    - vendor/thecodingmachine/phpstan-safe-rule/phpstan-safe-rule.neon
=======
    - vendor/thecodingmachine/phpstan-safe-rule/phpstan-safe-rule.neon
    - vendor/phpstan/phpstan/conf/bleedingEdge.neon
>>>>>>> 767e13be
<|MERGE_RESOLUTION|>--- conflicted
+++ resolved
@@ -23,9 +23,5 @@
     - vendor/phpstan/phpstan-phpunit/rules.neon
     - vendor/phpstan/phpstan-deprecation-rules/rules.neon
     - vendor/phpstan/phpstan-beberlei-assert/extension.neon
-<<<<<<< HEAD
     - vendor/thecodingmachine/phpstan-safe-rule/phpstan-safe-rule.neon
-=======
-    - vendor/thecodingmachine/phpstan-safe-rule/phpstan-safe-rule.neon
-    - vendor/phpstan/phpstan/conf/bleedingEdge.neon
->>>>>>> 767e13be
+    - vendor/phpstan/phpstan/conf/bleedingEdge.neon