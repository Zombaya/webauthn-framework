--- conflicted
+++ resolved
@@ -14,11 +14,8 @@
             <directory>./src/cose/tests/</directory>
             <directory>./src/u2f/tests/</directory>
             <directory>./src/webauthn/tests/</directory>
-<<<<<<< HEAD
             <directory>./src/metadata-service/tests/</directory>
-=======
             <directory>./src/symfony/tests/</directory>
->>>>>>> 462f835b
         </testsuite>
     </testsuites>
     <php>
