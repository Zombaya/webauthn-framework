--- conflicted
+++ resolved
@@ -11,13 +11,8 @@
       target: "https://${GH_TOKEN}@github.com/web-auth/webauthn-symfony-bundle.git"
     - prefix: "src/symfony-security"
       target: "https://${GH_TOKEN}@github.com/web-auth/webauthn-symfony-security-bundle.git"
-<<<<<<< HEAD
-    - prefix: "src/symfony-json-security"
-      target: "https://${GH_TOKEN}@github.com/web-auth/webauthn-symfony-json-security-bundle.git"
     - prefix: "src/metadata-service"
       target: "https://${GH_TOKEN}@github.com/web-auth/webauthn-metadata-service.git"
-=======
->>>>>>> 462f835b
 
 origins:
     - ^master$
