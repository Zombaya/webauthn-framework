<?php

declare(strict_types=1);

/*
 * The MIT License (MIT)
 *
 * Copyright (c) 2014-2020 Spomky-Labs
 *
 * This software may be modified and distributed under the terms
 * of the MIT license.  See the LICENSE file for details.
 */

namespace Cose\Algorithm\Signature\ECDSA;

use function bin2hex;
use function dechex;
use function hexdec;
use InvalidArgumentException;
<<<<<<< HEAD
use function Safe\hex2bin;
=======
use function mb_strlen;
use function mb_substr;
use function Safe\hex2bin;
use function str_pad;
>>>>>>> 38cff64f
use const STR_PAD_LEFT;

/**
 * @internal
 */
final class ECSignature
{
    private const ASN1_SEQUENCE = '30';
    private const ASN1_INTEGER = '02';
    private const ASN1_MAX_SINGLE_BYTE = 128;
    private const ASN1_LENGTH_2BYTES = '81';
    private const ASN1_BIG_INTEGER_LIMIT = '7f';
    private const ASN1_NEGATIVE_INTEGER = '00';
    private const BYTE_SIZE = 2;

    public static function toAsn1(string $signature, int $length): string
    {
        $signature = bin2hex($signature);

        if (self::octetLength($signature) !== $length) {
            throw new InvalidArgumentException('Invalid signature length.');
        }

        $pointR = self::preparePositiveInteger(mb_substr($signature, 0, $length, '8bit'));
        $pointS = self::preparePositiveInteger(mb_substr($signature, $length, null, '8bit'));

        $lengthR = self::octetLength($pointR);
        $lengthS = self::octetLength($pointS);

        $totalLength = $lengthR + $lengthS + self::BYTE_SIZE + self::BYTE_SIZE;
        $lengthPrefix = $totalLength > self::ASN1_MAX_SINGLE_BYTE ? self::ASN1_LENGTH_2BYTES : '';

        return hex2bin(
            self::ASN1_SEQUENCE
            .$lengthPrefix.dechex($totalLength)
            .self::ASN1_INTEGER.dechex($lengthR).$pointR
            .self::ASN1_INTEGER.dechex($lengthS).$pointS
        );
    }

    public static function fromAsn1(string $signature, int $length): string
    {
        $message = bin2hex($signature);
        $position = 0;

        if (self::ASN1_SEQUENCE !== self::readAsn1Content($message, $position, self::BYTE_SIZE)) {
            throw new InvalidArgumentException('Invalid data. Should start with a sequence.');
        }

        // @phpstan-ignore-next-line
        if (self::ASN1_LENGTH_2BYTES === self::readAsn1Content($message, $position, self::BYTE_SIZE)) {
            $position += self::BYTE_SIZE;
        }

        $pointR = self::retrievePositiveInteger(self::readAsn1Integer($message, $position));
        $pointS = self::retrievePositiveInteger(self::readAsn1Integer($message, $position));

        return hex2bin(str_pad($pointR, $length, '0', STR_PAD_LEFT).str_pad($pointS, $length, '0', STR_PAD_LEFT));
    }

    private static function octetLength(string $data): int
    {
        return (int) (mb_strlen($data, '8bit') / self::BYTE_SIZE);
    }

    private static function preparePositiveInteger(string $data): string
    {
        if (mb_substr($data, 0, self::BYTE_SIZE, '8bit') > self::ASN1_BIG_INTEGER_LIMIT) {
            return self::ASN1_NEGATIVE_INTEGER.$data;
        }

        while (
            self::ASN1_NEGATIVE_INTEGER === mb_substr($data, 0, self::BYTE_SIZE, '8bit')
            && mb_substr($data, 2, self::BYTE_SIZE, '8bit') <= self::ASN1_BIG_INTEGER_LIMIT
        ) {
            $data = mb_substr($data, 2, null, '8bit');
        }

        return $data;
    }

    private static function readAsn1Content(string $message, int &$position, int $length): string
    {
        $content = mb_substr($message, $position, $length, '8bit');
        $position += $length;

        return $content;
    }

    private static function readAsn1Integer(string $message, int &$position): string
    {
        if (self::ASN1_INTEGER !== self::readAsn1Content($message, $position, self::BYTE_SIZE)) {
            throw new InvalidArgumentException('Invalid data. Should contain an integer.');
        }

        $length = (int) hexdec(self::readAsn1Content($message, $position, self::BYTE_SIZE));

        return self::readAsn1Content($message, $position, $length * self::BYTE_SIZE);
    }

    private static function retrievePositiveInteger(string $data): string
    {
        while (
            self::ASN1_NEGATIVE_INTEGER === mb_substr($data, 0, self::BYTE_SIZE, '8bit')
            && mb_substr($data, 2, self::BYTE_SIZE, '8bit') > self::ASN1_BIG_INTEGER_LIMIT
        ) {
            $data = mb_substr($data, 2, null, '8bit');
        }

        return $data;
    }
}<|MERGE_RESOLUTION|>--- conflicted
+++ resolved
@@ -17,14 +17,10 @@
 use function dechex;
 use function hexdec;
 use InvalidArgumentException;
-<<<<<<< HEAD
-use function Safe\hex2bin;
-=======
 use function mb_strlen;
 use function mb_substr;
 use function Safe\hex2bin;
 use function str_pad;
->>>>>>> 38cff64f
 use const STR_PAD_LEFT;
 
 /**
