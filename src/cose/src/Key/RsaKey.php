--- conflicted
+++ resolved
@@ -22,10 +22,7 @@
 use FG\ASN1\Universal\ObjectIdentifier;
 use FG\ASN1\Universal\Sequence;
 use function Safe\sprintf;
-<<<<<<< HEAD
-=======
 use function Safe\unpack;
->>>>>>> 38cff64f
 
 class RsaKey extends Key
 {
