<?php

declare(strict_types=1);

/*
 * The MIT License (MIT)
 *
 * Copyright (c) 2014-2020 Spomky-Labs
 *
 * This software may be modified and distributed under the terms
 * of the MIT license.  See the LICENSE file for details.
 */

namespace Webauthn\MetadataService;

use function array_key_exists;
use Assert\Assertion;
use JsonSerializable;
use function Safe\sprintf;

class MetadataTOCPayload implements JsonSerializable
{
    /**
     * @var string|null
     */
    private $legalHeader;

    /**
     * @var int
     */
    private $no;

    /**
     * @var string
     */
    private $nextUpdate;

    /**
     * @var MetadataTOCPayloadEntry[]
     */
    private $entries = [];

    /**
     * @var string[]
     */
    private $rootCertificates;

    public function __construct(int $no, string $nextUpdate, ?string $legalHeader = null)
    {
        $this->no = $no;
        $this->nextUpdate = $nextUpdate;
        $this->legalHeader = $legalHeader;
    }

    public function addEntry(MetadataTOCPayloadEntry $entry): self
    {
        $this->entries[] = $entry;

        return $this;
    }

    public function getLegalHeader(): ?string
    {
        return $this->legalHeader;
    }

    public function getNo(): int
    {
        return $this->no;
    }

    public function getNextUpdate(): string
    {
        return $this->nextUpdate;
    }

    /**
     * @return MetadataTOCPayloadEntry[]
     */
    public function getEntries(): array
    {
        return $this->entries;
    }

    public static function createFromArray(array $data): self
    {
        $data = Utils::filterNullValues($data);
        foreach (['no', 'nextUpdate', 'entries'] as $key) {
            Assertion::keyExists($data, $key, sprintf('Invalid data. The parameter "%s" is missing', $key));
        }
<<<<<<< HEAD
        Assertion::integer($data['no'], 'Invalid data. The parameter "no" shall be an integer');
        Assertion::string($data['nextUpdate'], 'Invalid data. The parameter "nextUpdate" shall be a string');
        Assertion::isArray($data['entries'], 'Invalid data. The parameter "entries" shall be a n array of entries');
        if (array_key_exists('legalHeader', $data)) {
            Assertion::string($data['legalHeader'], 'Invalid data. The parameter "legalHeader" shall be a string');
=======
        Assertion::integer($data['no'], Utils::logicException('Invalid data. The parameter "no" shall be an integer'));
        Assertion::string($data['nextUpdate'], Utils::logicException('Invalid data. The parameter "nextUpdate" shall be a string'));
        Assertion::isArray($data['entries'], Utils::logicException('Invalid data. The parameter "entries" shall be a n array of entries'));
        if (array_key_exists('legalHeader', $data)) {
            Assertion::string($data['legalHeader'], Utils::logicException('Invalid data. The parameter "legalHeader" shall be a string'));
>>>>>>> 38cff64f
        }
        $object = new self(
            $data['no'],
            $data['nextUpdate'],
            $data['legalHeader'] ?? null
        );
        foreach ($data['entries'] as $k => $entry) {
            $object->addEntry(MetadataTOCPayloadEntry::createFromArray($entry));
        }
        $object->rootCertificates = $data['rootCertificates'] ?? [];

        return $object;
    }

    public function jsonSerialize(): array
    {
        $data = [
            'legalHeader' => $this->legalHeader,
            'nextUpdate' => $this->nextUpdate,
            'no' => $this->no,
            'entries' => array_map(static function (MetadataTOCPayloadEntry $object): array {
                return $object->jsonSerialize();
            }, $this->entries),
            'rootCertificates' => $this->rootCertificates,
        ];

        return Utils::filterNullValues($data);
    }

    /**
     * @return string[]
     */
    public function getRootCertificates(): array
    {
        return $this->rootCertificates;
    }

    /**
     * @param string[] $rootCertificates
     */
    public function setRootCertificates(array $rootCertificates): self
    {
        $this->rootCertificates = $rootCertificates;

        return $this;
    }
}<|MERGE_RESOLUTION|>--- conflicted
+++ resolved
@@ -88,19 +88,11 @@
         foreach (['no', 'nextUpdate', 'entries'] as $key) {
             Assertion::keyExists($data, $key, sprintf('Invalid data. The parameter "%s" is missing', $key));
         }
-<<<<<<< HEAD
         Assertion::integer($data['no'], 'Invalid data. The parameter "no" shall be an integer');
         Assertion::string($data['nextUpdate'], 'Invalid data. The parameter "nextUpdate" shall be a string');
         Assertion::isArray($data['entries'], 'Invalid data. The parameter "entries" shall be a n array of entries');
         if (array_key_exists('legalHeader', $data)) {
             Assertion::string($data['legalHeader'], 'Invalid data. The parameter "legalHeader" shall be a string');
-=======
-        Assertion::integer($data['no'], Utils::logicException('Invalid data. The parameter "no" shall be an integer'));
-        Assertion::string($data['nextUpdate'], Utils::logicException('Invalid data. The parameter "nextUpdate" shall be a string'));
-        Assertion::isArray($data['entries'], Utils::logicException('Invalid data. The parameter "entries" shall be a n array of entries'));
-        if (array_key_exists('legalHeader', $data)) {
-            Assertion::string($data['legalHeader'], Utils::logicException('Invalid data. The parameter "legalHeader" shall be a string'));
->>>>>>> 38cff64f
         }
         $object = new self(
             $data['no'],
