<?php

declare(strict_types=1);

/*
 * The MIT License (MIT)
 *
 * Copyright (c) 2014-2020 Spomky-Labs
 *
 * This software may be modified and distributed under the terms
 * of the MIT license.  See the LICENSE file for details.
 */

namespace Webauthn\MetadataService;

use function array_key_exists;
use Assert\Assertion;
use JsonSerializable;

class ExtensionDescriptor implements JsonSerializable
{
    /**
     * @var string
     */
    private $id;

    /**
     * @var int|null
     */
    private $tag;

    /**
     * @var string|null
     */
    private $data;

    /**
     * @var bool
     */
    private $fail_if_unknown;

    public function __construct(string $id, ?int $tag, ?string $data, bool $fail_if_unknown)
    {
        if (null !== $tag) {
            Assertion::greaterOrEqualThan($tag, 0, 'Invalid data. The parameter "tag" shall be a positive integer');
        }
        $this->id = $id;
        $this->tag = $tag;
        $this->data = $data;
        $this->fail_if_unknown = $fail_if_unknown;
    }

    public function getId(): string
    {
        return $this->id;
    }

    public function getTag(): ?int
    {
        return $this->tag;
    }

    public function getData(): ?string
    {
        return $this->data;
    }

    public function isFailIfUnknown(): bool
    {
        return $this->fail_if_unknown;
    }

    public static function createFromArray(array $data): self
    {
        $data = Utils::filterNullValues($data);
<<<<<<< HEAD
        Assertion::keyExists($data, 'id', 'Invalid data. The parameter "id" is missing');
        Assertion::string($data['id'], 'Invalid data. The parameter "id" shall be a string');
        Assertion::keyExists($data, 'fail_if_unknown', 'Invalid data. The parameter "fail_if_unknown" is missing');
        Assertion::boolean($data['fail_if_unknown'], 'Invalid data. The parameter "fail_if_unknown" shall be a boolean');
        if (array_key_exists('tag', $data)) {
            Assertion::integer($data['tag'], 'Invalid data. The parameter "tag" shall be a positive integer');
        }
        if (array_key_exists('data', $data)) {
            Assertion::string($data['data'], 'Invalid data. The parameter "data" shall be a string');
=======
        Assertion::keyExists($data, 'id', Utils::logicException('Invalid data. The parameter "id" is missing'));
        Assertion::string($data['id'], Utils::logicException('Invalid data. The parameter "id" shall be a string'));
        Assertion::keyExists($data, 'fail_if_unknown', Utils::logicException('Invalid data. The parameter "fail_if_unknown" is missing'));
        Assertion::boolean($data['fail_if_unknown'], Utils::logicException('Invalid data. The parameter "fail_if_unknown" shall be a boolean'));
        if (array_key_exists('tag', $data)) {
            Assertion::integer($data['tag'], Utils::logicException('Invalid data. The parameter "tag" shall be a positive integer'));
        }
        if (array_key_exists('data', $data)) {
            Assertion::string($data['data'], Utils::logicException('Invalid data. The parameter "data" shall be a string'));
>>>>>>> 38cff64f
        }

        return new self(
            $data['id'],
            $data['tag'] ?? null,
            $data['data'] ?? null,
            $data['fail_if_unknown']
        );
    }

    public function jsonSerialize(): array
    {
        $result = [
            'id' => $this->id,
            'tag' => $this->tag,
            'data' => $this->data,
            'fail_if_unknown' => $this->fail_if_unknown,
        ];

        return Utils::filterNullValues($result);
    }
}<|MERGE_RESOLUTION|>--- conflicted
+++ resolved
@@ -73,7 +73,6 @@
     public static function createFromArray(array $data): self
     {
         $data = Utils::filterNullValues($data);
-<<<<<<< HEAD
         Assertion::keyExists($data, 'id', 'Invalid data. The parameter "id" is missing');
         Assertion::string($data['id'], 'Invalid data. The parameter "id" shall be a string');
         Assertion::keyExists($data, 'fail_if_unknown', 'Invalid data. The parameter "fail_if_unknown" is missing');
@@ -83,17 +82,6 @@
         }
         if (array_key_exists('data', $data)) {
             Assertion::string($data['data'], 'Invalid data. The parameter "data" shall be a string');
-=======
-        Assertion::keyExists($data, 'id', Utils::logicException('Invalid data. The parameter "id" is missing'));
-        Assertion::string($data['id'], Utils::logicException('Invalid data. The parameter "id" shall be a string'));
-        Assertion::keyExists($data, 'fail_if_unknown', Utils::logicException('Invalid data. The parameter "fail_if_unknown" is missing'));
-        Assertion::boolean($data['fail_if_unknown'], Utils::logicException('Invalid data. The parameter "fail_if_unknown" shall be a boolean'));
-        if (array_key_exists('tag', $data)) {
-            Assertion::integer($data['tag'], Utils::logicException('Invalid data. The parameter "tag" shall be a positive integer'));
-        }
-        if (array_key_exists('data', $data)) {
-            Assertion::string($data['data'], Utils::logicException('Invalid data. The parameter "data" shall be a string'));
->>>>>>> 38cff64f
         }
 
         return new self(
