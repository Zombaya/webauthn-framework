<?php

declare(strict_types=1);

/*
 * The MIT License (MIT)
 *
 * Copyright (c) 2014-2020 Spomky-Labs
 *
 * This software may be modified and distributed under the terms
 * of the MIT license.  See the LICENSE file for details.
 */

namespace Webauthn\MetadataService;

use Assert\Assertion;
use Base64Url\Base64Url;
use Jose\Component\KeyManagement\JWKFactory;
use Jose\Component\Signature\Algorithm\ES256;
use Jose\Component\Signature\Serializer\CompactSerializer;
use Psr\Http\Client\ClientInterface;
use Psr\Http\Message\RequestFactoryInterface;
use function Safe\json_decode;
use function Safe\sprintf;

class MetadataStatementFetcher
{
    public static function fetchTableOfContent(string $uri, ClientInterface $client, RequestFactoryInterface $requestFactory, array $additionalHeaders = []): MetadataTOCPayload
    {
        $content = self::fetch($uri, $client, $requestFactory, $additionalHeaders);
        $payload = self::getJwsPayload($content);
        $data = json_decode($payload, true);
<<<<<<< HEAD
        //Assertion::eq(JSON_ERROR_NONE, json_last_error(), 'Unable to decode the data');
=======
>>>>>>> 767e13be

        return MetadataTOCPayload::createFromArray($data);
    }

    public static function fetchMetadataStatement(string $uri, bool $isBase64UrlEncoded, ClientInterface $client, RequestFactoryInterface $requestFactory, array $additionalHeaders = [], string $hash = '', string $hashingFunction = 'sha256'): MetadataStatement
    {
        $payload = self::fetch($uri, $client, $requestFactory, $additionalHeaders);
        if ('' !== $hash) {
            Assertion::true(hash_equals($hash, hash($hashingFunction, $payload, true)), 'The hash cannot be verified. The metadata statement shall be rejected');
        }
        $json = $isBase64UrlEncoded ? Base64Url::decode($payload) : $payload;
        $data = json_decode($json, true);
<<<<<<< HEAD
        //Assertion::eq(JSON_ERROR_NONE, json_last_error(), 'Unable to decode the data');
=======
>>>>>>> 767e13be

        return MetadataStatement::createFromArray($data);
    }

    private static function fetch(string $uri, ClientInterface $client, RequestFactoryInterface $requestFactory, array $additionalHeaders = []): string
    {
        $request = $requestFactory->createRequest('GET', $uri);
        foreach ($additionalHeaders as $k => $v) {
            $request = $request->withHeader($k, $v);
        }
        $response = $client->sendRequest($request);
        Assertion::eq(200, $response->getStatusCode(), sprintf('Unable to contact the server. Response code is %d', $response->getStatusCode()));
        $content = $response->getBody()->getContents();
        Assertion::notEmpty($content, 'Unable to contact the server. The response has no content');

        return $content;
    }

    private static function getJwsPayload(string $token): string
    {
        $jws = (new CompactSerializer())->unserialize($token);
        Assertion::eq(1, $jws->countSignatures(), 'Invalid response from the metadata service. Only one signature shall be present.');
        $signature = $jws->getSignature(0);
        $payload = $jws->getPayload();
        Assertion::notEmpty($payload, 'Invalid response from the metadata service. The token payload is empty.');
        $header = $signature->getProtectedHeader();
        Assertion::keyExists($header, 'alg', 'The "alg" parameter is missing.');
        Assertion::eq($header['alg'], 'ES256', 'The expected "alg" parameter value should be "ES256".');
        Assertion::keyExists($header, 'x5c', 'The "x5c" parameter is missing.');
        Assertion::isArray($header['x5c'], 'The "x5c" parameter should be an array.');
        $key = JWKFactory::createFromX5C($header['x5c']);
        $algorithm = new ES256();
        $isValid = $algorithm->verify($key, $signature->getEncodedProtectedHeader().'.'.$jws->getEncodedPayload(), $signature->getSignature());
        Assertion::true($isValid, 'Invalid response from the metadata service. The token signature is invalid.');

        return $jws->getPayload();
    }
}<|MERGE_RESOLUTION|>--- conflicted
+++ resolved
@@ -30,10 +30,6 @@
         $content = self::fetch($uri, $client, $requestFactory, $additionalHeaders);
         $payload = self::getJwsPayload($content);
         $data = json_decode($payload, true);
-<<<<<<< HEAD
-        //Assertion::eq(JSON_ERROR_NONE, json_last_error(), 'Unable to decode the data');
-=======
->>>>>>> 767e13be
 
         return MetadataTOCPayload::createFromArray($data);
     }
@@ -46,10 +42,6 @@
         }
         $json = $isBase64UrlEncoded ? Base64Url::decode($payload) : $payload;
         $data = json_decode($json, true);
-<<<<<<< HEAD
-        //Assertion::eq(JSON_ERROR_NONE, json_last_error(), 'Unable to decode the data');
-=======
->>>>>>> 767e13be
 
         return MetadataStatement::createFromArray($data);
     }
