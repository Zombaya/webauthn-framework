<?php

declare(strict_types=1);

/*
 * The MIT License (MIT)
 *
 * Copyright (c) 2014-2020 Spomky-Labs
 *
 * This software may be modified and distributed under the terms
 * of the MIT license.  See the LICENSE file for details.
 */

namespace Webauthn\Bundle\Security\Firewall;

use function is_string;
use LogicException;
use Psr\Log\LoggerInterface;
use Psr\Log\NullLogger;
use Symfony\Component\HttpFoundation\Request;
use Symfony\Component\HttpKernel\Event\RequestEvent;
use Symfony\Component\Security\Http\HttpUtils;

class WebauthnListener
{
    /**
<<<<<<< HEAD
     * @var array<string, mixed>
=======
     * @var mixed[]
>>>>>>> 38cff64f
     */
    private $options;

    /**
     * @var LoggerInterface
     */
    private $logger;

    /**
     * @var HttpUtils
     */
    private $httpUtils;

    /**
     * @var RequestListener
     */
    private $requestListener;

    /**
     * @var CreationListener
     */
    private $creationListener;

    /**
     * @param mixed[] $options
     */
    public function __construct(HttpUtils $httpUtils, ?LoggerInterface $logger, RequestListener $requestListener, CreationListener $creationListener, array $options)
    {
        $this->httpUtils = $httpUtils;
        $this->options = $options;
        $this->logger = $logger ?? new NullLogger();
        $this->requestListener = $requestListener;
        $this->creationListener = $creationListener;
    }

    public function __invoke(RequestEvent $event): void
    {
        $this->logger->debug('Webauthn Listener called');
        $request = $event->getRequest();
        if (!$request->isMethod(Request::METHOD_POST)) {
            $this->logger->debug('The request method is not a POST. Ignored');

            return;
        }
        $content = is_string($request->getContentType()) ? $request->getContentType() : '';
        if (false === mb_strpos($content, 'json') && false === mb_strpos($request->getRequestFormat(), 'json')) {
            $this->logger->debug('The request format and the content type are not JSON. Ignored');

            return;
        }

        if (!$request->hasSession()) {
            $this->logger->debug('Error: no session available.');
            throw new LogicException('This authentication method requires a session.');
        }

        switch (true) {
            case true === $this->options['authentication']['enabled'] && $this->httpUtils->checkRequestPath($request, $this->options['authentication']['routes']['result_path']):
                $this->logger->debug('The path corresponds to the request result path');
                $this->requestListener->processWithRequestResult($event);

                return;
            case true === $this->options['authentication']['enabled'] && $this->httpUtils->checkRequestPath($request, $this->options['authentication']['routes']['options_path']):
                $this->logger->debug('The path corresponds to the request options path');
                $this->requestListener->processWithRequestOptions($event);

                return;
            case true === $this->options['registration']['enabled'] && $this->httpUtils->checkRequestPath($request, $this->options['registration']['routes']['result_path']):
                $this->logger->debug('The path corresponds to the creation result path');
                $this->creationListener->processWithCreationResult($event);

                return;
            case true === $this->options['registration']['enabled'] && $this->httpUtils->checkRequestPath($request, $this->options['registration']['routes']['options_path']):
                $this->logger->debug('The path corresponds to the creation options path');
                $this->creationListener->processWithCreationOptions($event);

                return;
            default:
                $this->logger->debug('The path does not corresponds to any configured path. Ignored', ['query' => $request->getQueryString()]);

                return;
        }
    }
}<|MERGE_RESOLUTION|>--- conflicted
+++ resolved
@@ -24,11 +24,7 @@
 class WebauthnListener
 {
     /**
-<<<<<<< HEAD
-     * @var array<string, mixed>
-=======
      * @var mixed[]
->>>>>>> 38cff64f
      */
     private $options;
 
