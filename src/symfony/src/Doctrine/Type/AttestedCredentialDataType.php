<?php

declare(strict_types=1);

/*
 * The MIT License (MIT)
 *
 * Copyright (c) 2014-2020 Spomky-Labs
 *
 * This software may be modified and distributed under the terms
 * of the MIT license.  See the LICENSE file for details.
 */

namespace Webauthn\Bundle\Doctrine\Type;

use Doctrine\DBAL\Platforms\AbstractPlatform;
use Doctrine\DBAL\Types\Type;
use function Safe\json_decode;
use function Safe\json_encode;
use Webauthn\AttestedCredentialData;

final class AttestedCredentialDataType extends Type
{
    /**
     * {@inheritdoc}
     */
    public function convertToDatabaseValue($value, AbstractPlatform $platform): ?string
    {
        if (null === $value) {
            return $value;
        }

        return json_encode($value);
<<<<<<< HEAD
        //Assertion::string($data, 'Unable to encode the data');
=======
>>>>>>> 767e13be
    }

    /**
     * {@inheritdoc}
     */
    public function convertToPHPValue($value, AbstractPlatform $platform): ?AttestedCredentialData
    {
        if (null === $value || $value instanceof AttestedCredentialData) {
            return $value;
        }
        $json = json_decode($value, true);
<<<<<<< HEAD
        //Assertion::eq(JSON_ERROR_NONE, json_last_error(), 'Unable to decode the data');
=======
>>>>>>> 767e13be

        return AttestedCredentialData::createFromArray($json);
    }

    /**
     * {@inheritdoc}
     */
    public function getSQLDeclaration(array $fieldDeclaration, AbstractPlatform $platform): string
    {
        return $platform->getJsonTypeDeclarationSQL($fieldDeclaration);
    }

    /**
     * {@inheritdoc}
     */
    public function getName(): string
    {
        return 'attested_credential_data';
    }

    /**
     * {@inheritdoc}
     */
    public function requiresSQLCommentHint(AbstractPlatform $platform): bool
    {
        return true;
    }
}<|MERGE_RESOLUTION|>--- conflicted
+++ resolved
@@ -31,10 +31,6 @@
         }
 
         return json_encode($value);
-<<<<<<< HEAD
-        //Assertion::string($data, 'Unable to encode the data');
-=======
->>>>>>> 767e13be
     }
 
     /**
@@ -46,10 +42,6 @@
             return $value;
         }
         $json = json_decode($value, true);
-<<<<<<< HEAD
-        //Assertion::eq(JSON_ERROR_NONE, json_last_error(), 'Unable to decode the data');
-=======
->>>>>>> 767e13be
 
         return AttestedCredentialData::createFromArray($json);
     }
