<?php

declare(strict_types=1);

/*
 * The MIT License (MIT)
 *
 * Copyright (c) 2014-2020 Spomky-Labs
 *
 * This software may be modified and distributed under the terms
 * of the MIT license.  See the LICENSE file for details.
 */

namespace Webauthn\Bundle;

use Assert\Assertion;
use Doctrine\Bundle\DoctrineBundle\DependencyInjection\Compiler\DoctrineOrmMappingsPass;
use function Safe\realpath;
use Symfony\Bundle\SecurityBundle\DependencyInjection\SecurityExtension;
use Symfony\Component\DependencyInjection\ContainerBuilder;
use Symfony\Component\HttpKernel\Bundle\Bundle;
use Webauthn\Bundle\DependencyInjection\Compiler\AttestationStatementSupportCompilerPass;
use Webauthn\Bundle\DependencyInjection\Compiler\CertificateChainCheckerSetterCompilerPass;
use Webauthn\Bundle\DependencyInjection\Compiler\CoseAlgorithmCompilerPass;
use Webauthn\Bundle\DependencyInjection\Compiler\CounterCheckerSetterCompilerPass;
use Webauthn\Bundle\DependencyInjection\Compiler\DynamicRouteCompilerPass;
use Webauthn\Bundle\DependencyInjection\Compiler\EnforcedSafetyNetApiKeyVerificationCompilerPass;
use Webauthn\Bundle\DependencyInjection\Compiler\ExtensionOutputCheckerCompilerPass;
use Webauthn\Bundle\DependencyInjection\Compiler\LoggerSetterCompilerPass;
use Webauthn\Bundle\DependencyInjection\Compiler\MetadataStatementRepositorySetterCompilerPass;
use Webauthn\Bundle\DependencyInjection\WebauthnExtension;
use Webauthn\Bundle\Security\Factory\WebauthnSecurityFactory;

final class WebauthnBundle extends Bundle
{
    /**
     * {@inheritdoc}
     */
    public function getContainerExtension()
    {
        return new WebauthnExtension('webauthn');
    }

    /**
     * {@inheritdoc}
     */
    public function build(ContainerBuilder $container): void
    {
        parent::build($container);
        $container->addCompilerPass(new AttestationStatementSupportCompilerPass());
        $container->addCompilerPass(new ExtensionOutputCheckerCompilerPass());
        $container->addCompilerPass(new CoseAlgorithmCompilerPass());
        $container->addCompilerPass(new DynamicRouteCompilerPass());
        $container->addCompilerPass(new EnforcedSafetyNetApiKeyVerificationCompilerPass());
        $container->addCompilerPass(new LoggerSetterCompilerPass());
        $container->addCompilerPass(new CounterCheckerSetterCompilerPass());
<<<<<<< HEAD
=======
        $container->addCompilerPass(new CertificateChainCheckerSetterCompilerPass());
>>>>>>> 38cff64f
        $container->addCompilerPass(new MetadataStatementRepositorySetterCompilerPass());

        $this->registerMappings($container);

        if ($container->hasExtension('security')) {
            $extension = $container->getExtension('security');
            Assertion::isInstanceOf($extension, SecurityExtension::class, 'The security extension is missing or invalid');
            $extension->addSecurityListenerFactory(new WebauthnSecurityFactory());
        }
    }

    private function registerMappings(ContainerBuilder $container): void
    {
        $realPath = realpath(__DIR__.'/Resources/config/doctrine-mapping');
        $mappings = [$realPath => 'Webauthn'];
        if (class_exists('Doctrine\Bundle\DoctrineBundle\DependencyInjection\Compiler\DoctrineOrmMappingsPass')) {
            $container->addCompilerPass(DoctrineOrmMappingsPass::createXmlMappingDriver($mappings, []));
        }
    }
}<|MERGE_RESOLUTION|>--- conflicted
+++ resolved
@@ -54,10 +54,7 @@
         $container->addCompilerPass(new EnforcedSafetyNetApiKeyVerificationCompilerPass());
         $container->addCompilerPass(new LoggerSetterCompilerPass());
         $container->addCompilerPass(new CounterCheckerSetterCompilerPass());
-<<<<<<< HEAD
-=======
         $container->addCompilerPass(new CertificateChainCheckerSetterCompilerPass());
->>>>>>> 38cff64f
         $container->addCompilerPass(new MetadataStatementRepositorySetterCompilerPass());
 
         $this->registerMappings($container);
