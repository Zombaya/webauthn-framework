--- conflicted
+++ resolved
@@ -117,8 +117,6 @@
             ->end()
             ->end()
             ->end()
-<<<<<<< HEAD
-=======
             ->arrayNode('certificate_chain_checker')
             ->canBeEnabled()
             ->children()
@@ -132,7 +130,6 @@
             ->end()
             ->end()
             ->end()
->>>>>>> 38cff64f
             ->arrayNode('metadata_service')
             ->canBeEnabled()
             ->children()
