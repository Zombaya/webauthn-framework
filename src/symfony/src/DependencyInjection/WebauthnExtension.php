--- conflicted
+++ resolved
@@ -39,6 +39,8 @@
 use Webauthn\ConformanceToolset\Controller\AttestationRequestController;
 use Webauthn\ConformanceToolset\Controller\AttestationResponseController;
 use Webauthn\ConformanceToolset\Controller\AttestationResponseControllerFactory;
+use Webauthn\MetadataService\MetadataService;
+use Webauthn\MetadataService\MetadataServiceFactory;
 use Webauthn\PublicKeyCredentialSourceRepository;
 use Webauthn\TokenBinding\TokenBindingHandler;
 
@@ -85,29 +87,17 @@
         $loader->load('security.php');
 
         $this->loadTransportBindingProfile($container, $loader, $config);
+        $this->loadMetadataServices($container, $loader, $config);
 
         if (null !== $config['user_repository']) {
             $container->setAlias(PublicKeyCredentialUserEntityRepository::class, $config['user_repository']);
         }
-<<<<<<< HEAD
-        if (true === $config['android_safetynet']['enabled']) {
-            $container->setAlias('webauthn.android_safetynet.http_client', $config['android_safetynet']['http_client']);
-            $container->setParameter('webauthn.android_safetynet.api_key', $config['android_safetynet']['api_key']);
-            $loader->load('android_safetynet.php');
-        }
-        if (true === $config['metadata_service']['enabled']) {
-            $container->setAlias('webauthn.metadata_service.http_client', $config['metadata_service']['http_client']);
-            $container->setAlias('webauthn.metadata_service.request_factory', $config['metadata_service']['request_factory']);
-            $container->setParameter('webauthn.metadata_service.token', $config['metadata_service']['token']);
-            $loader->load('metadata_service.php');
-        }
-=======
+
         $container->setAlias('webauthn.android_safetynet.http_client', $config['android_safetynet']['http_client']);
         $container->setParameter('webauthn.android_safetynet.api_key', $config['android_safetynet']['api_key']);
         $container->setParameter('webauthn.android_safetynet.leeway', $config['android_safetynet']['leeway']);
         $container->setParameter('webauthn.android_safetynet.max_age', $config['android_safetynet']['max_age']);
         $loader->load('android_safetynet.php');
->>>>>>> e223653a
     }
 
     /**
@@ -177,6 +167,29 @@
         }
     }
 
+    public function loadMetadataServices(ContainerBuilder $container, LoaderInterface $loader, array $config): void
+    {
+        if (!class_exists(MetadataServiceFactory::class)) {
+            return;
+        }
+        $container->setAlias('webauthn.metadata_services.http_client', $config['metadata_service']['http_client']);
+        $container->setAlias('webauthn.metadata_services.request_factory', $config['metadata_service']['request_factory']);
+        $loader->load('metadata_service.php');
+
+        foreach ($config['metadata_service']['services'] as $name => $mdsConfig) {
+            $metadataServiceId = sprintf('webauthn.metadata_service.%s', $name);
+            $metadataService = new Definition(MetadataService::class);
+            $metadataService->setFactory([new Reference(MetadataServiceFactory::class), 'create']);
+            $metadataService->setArguments([
+                $mdsConfig['service_uri'],
+                $mdsConfig['additional_query_string_values'],
+                $mdsConfig['additional_headers'],
+            ]);
+            $metadataService->setPublic($mdsConfig['is_public']);
+            $container->setDefinition($metadataServiceId, $metadataService);
+        }
+    }
+
     /**
      * {@inheritdoc}
      */
