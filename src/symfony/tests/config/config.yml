parameters:
    env(DATABASE_URL): ''

framework:
    test: ~
    secret: 'test'
    session:
        storage_id: 'session.storage.mock_file'
    fragments:       ~
    http_method_override: true
    router:
        resource: "%kernel.root_dir%/../config/routing.php"

services:
    _defaults:
        public: true

    httplug.client.mock:
        class: 'Http\Mock\Client'

    httplug.client.default: '@httplug.client.mock'

    Webauthn\Bundle\Tests\Functional\PublicKeyCredentialUserEntityRepository:
        autowire: true

    Webauthn\Bundle\Tests\Functional\PublicKeyCredentialSourceRepository:
        autowire: true

    Nyholm\Psr7\Factory\Psr17Factory: ~
    Symfony\Bridge\PsrHttpMessage\HttpMessageFactoryInterface:
        class: 'Symfony\Bridge\PsrHttpMessage\Factory\PsrHttpFactory'
        arguments:
            - '@Nyholm\Psr7\Factory\Psr17Factory'
            - '@Nyholm\Psr7\Factory\Psr17Factory'
            - '@Nyholm\Psr7\Factory\Psr17Factory'
            - '@Nyholm\Psr7\Factory\Psr17Factory'

    Webauthn\Bundle\Tests\Functional\UserProvider:
        autowire: true
    Webauthn\Bundle\Tests\Functional\UserRepository: ~
    Webauthn\Bundle\Tests\Functional\HomeController:
        autowire: true
        tags: ['controller.service_arguments']
    Webauthn\Bundle\Tests\Functional\SecurityController:
        autowire: true
        tags: ['controller.service_arguments']
    Webauthn\Bundle\Tests\Functional\AdminController:
        autowire: true
        tags: ['controller.service_arguments']

    Webauthn\Bundle\Tests\Functional\PublicKeyCredentialFakeUserEntityProvider:
        autowire: true
    Webauthn\Bundle\Tests\Functional\FailureHandler: ~
    Webauthn\Bundle\Tests\Functional\SuccessHandler: ~
    Webauthn\Bundle\Tests\Functional\CustomSessionStorage: ~

doctrine:
    dbal:
        driver: 'pdo_mysql'
        server_version: '5.7'
        charset: utf8mb4
        default_table_options:
            charset: utf8mb4
            collate: utf8mb4_unicode_ci

        url: '%env(resolve:DATABASE_URL)%'
    orm:
        auto_generate_proxy_classes: true
        naming_strategy: doctrine.orm.naming_strategy.underscore
        auto_mapping: true
        mappings:
            App:
                is_bundle: false
                type: annotation
                dir: '%kernel.project_dir%/'
                prefix: 'Webauthn\Bundle\Tests\Functional'
                alias: App


webauthn:
    credential_repository: 'Webauthn\Bundle\Tests\Functional\PublicKeyCredentialSourceRepository'
    user_repository: 'Webauthn\Bundle\Tests\Functional\PublicKeyCredentialUserEntityRepository'
    android_safetynet:
        max_age: 99999999999
    creation_profiles:
        default:
            public_key_credential_parameters:
                - !php/const Cose\Algorithms::COSE_ALGORITHM_EdDSA #Order is important. Preferred algorithms go first
                - !php/const Cose\Algorithms::COSE_ALGORITHM_ES256
                - !php/const Cose\Algorithms::COSE_ALGORITHM_ES256K
                - !php/const Cose\Algorithms::COSE_ALGORITHM_ES384
                - !php/const Cose\Algorithms::COSE_ALGORITHM_ES512
                - !php/const Cose\Algorithms::COSE_ALGORITHM_RS256
                - !php/const Cose\Algorithms::COSE_ALGORITHM_RS384
                - !php/const Cose\Algorithms::COSE_ALGORITHM_RS512
                - !php/const Cose\Algorithms::COSE_ALGORITHM_PS256
                - !php/const Cose\Algorithms::COSE_ALGORITHM_PS384
                - !php/const Cose\Algorithms::COSE_ALGORITHM_PS512
            rp:
                name: 'My other application'
                id: 'webauth.app'
    request_profiles:
        default:
            rp_id: 'localhost'
            challenge_length: 32
            timeout: 30000
            user_verification: !php/const Webauthn\AuthenticatorSelectionCriteria::USER_VERIFICATION_REQUIREMENT_REQUIRED
    transport_binding_profile:
        creation:
            default:
                profile_name: 'default'
                request_path: '/attestation/options'
                response_path: '/attestation/result'
                #host: 'test.com'
                session_parameter_name: '__WEBAUTHN_ATTESTATION_REQUEST__1'
        request:
            default:
                profile_name: 'default'
                request_path: '/assertion/options'
                response_path: '/assertion/result'
<<<<<<< HEAD
                host: 'test.com'
                session_parameter_name: '__WEBAUTHN_ASSERTION_REQUEST__'
    metadata_service:
        enabled: true
        token: '--TOKEN--'
        http_client: 'httplug.client.mock'
        request_factory: 'Nyholm\Psr7\Factory\Psr17Factory'
=======
                #host: 'test.com'
                session_parameter_name: '__WEBAUTHN_ASSERTION_REQUEST__1'
>>>>>>> e223653a

security:
    providers:
        default:
            id: 'Webauthn\Bundle\Tests\Functional\UserProvider'

    firewalls:
        main:
            anonymous: ~
            webauthn_json:
                profile: 'default'
                request_options_storage: 'Webauthn\Bundle\Tests\Functional\CustomSessionStorage'
                success_handler: 'Webauthn\Bundle\Tests\Functional\SuccessHandler'
                failure_handler: 'Webauthn\Bundle\Tests\Functional\FailureHandler'
                http_message_factory: 'Symfony\Bridge\PsrHttpMessage\HttpMessageFactoryInterface'
                fake_user_entity_provider: 'Webauthn\Bundle\Tests\Functional\PublicKeyCredentialFakeUserEntityProvider'
            logout:
                path: /logout
                target: /

    access_control:
        - { path: ^/logout,  roles: IS_AUTHENTICATED_ANONYMOUSLY, requires_channel: https }
        - { path: ^/login,  roles: IS_AUTHENTICATED_ANONYMOUSLY, requires_channel: https }
        - { path: ^/admin,  roles: 'ROLE_ADMIN', requires_channel: https }
        - { path: ^/page,   roles: 'ROLE_USER', requires_channel: https }
        - { path: ^/,       roles: IS_AUTHENTICATED_ANONYMOUSLY, requires_channel: https }<|MERGE_RESOLUTION|>--- conflicted
+++ resolved
@@ -118,18 +118,17 @@
                 profile_name: 'default'
                 request_path: '/assertion/options'
                 response_path: '/assertion/result'
-<<<<<<< HEAD
-                host: 'test.com'
-                session_parameter_name: '__WEBAUTHN_ASSERTION_REQUEST__'
+                #host: 'test.com'
+                session_parameter_name: '__WEBAUTHN_ASSERTION_REQUEST__1'
     metadata_service:
-        enabled: true
-        token: '--TOKEN--'
         http_client: 'httplug.client.mock'
         request_factory: 'Nyholm\Psr7\Factory\Psr17Factory'
-=======
-                #host: 'test.com'
-                session_parameter_name: '__WEBAUTHN_ASSERTION_REQUEST__1'
->>>>>>> e223653a
+        services:
+            fido_alliance:
+                is_public: true
+                service_uri: 'https://foo.com/mds'
+                additional_query_string_values:
+                    token: '--TOKEN--'
 
 security:
     providers:
