--- conflicted
+++ resolved
@@ -22,21 +22,13 @@
         "symfony/dependency-injection": "^4.2",
         "symfony/framework-bundle": "^4.2",
         "web-auth/webauthn-lib": "^1.1",
-<<<<<<< HEAD
-        "web-token/jwt-signature": "^1.3",
-        "symfony/psr-http-message-bridge": "^1.1"
-=======
         "web-token/jwt-signature": "^1.3.7"
->>>>>>> 833d9fcb
     },
     "require-dev": {
         "php-http/httplug-bundle": "^1.0",
         "fzaninotto/faker": "^1.8",
         "ramsey/uuid": "^3.8",
-<<<<<<< HEAD
-=======
         "symfony/psr-http-message-bridge": "^1.1",
->>>>>>> 833d9fcb
         "symfony/security-bundle": "^4.2"
     },
     "autoload": {
@@ -51,12 +43,7 @@
     },
     "suggest": {
         "php-http/httplug-bundle": "For Android SafetyNet support on a Symfony application (highly recommended)",
-<<<<<<< HEAD
-        "symfony/security-bundle": "Symfony firewall based on Webauthn"
-=======
-        "web-auth/webauthn-symfony-security-bundle": "Symfony firewall using templating and forms",
         "symfony/security-bundle": "Symfony firewall using a JSON API (perfect for script applications)"
->>>>>>> 833d9fcb
     },
     "extra": {
         "branch-alias": {
