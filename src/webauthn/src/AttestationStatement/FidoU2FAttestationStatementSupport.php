<?php

declare(strict_types=1);

/*
 * The MIT License (MIT)
 *
 * Copyright (c) 2014-2020 Spomky-Labs
 *
 * This software may be modified and distributed under the terms
 * of the MIT license.  See the LICENSE file for details.
 */

namespace Webauthn\AttestationStatement;

use Assert\Assertion;
use CBOR\Decoder;
use CBOR\MapObject;
use CBOR\OtherObject\OtherObjectManager;
use CBOR\Tag\TagObjectManager;
use Cose\Key\Ec2Key;
<<<<<<< HEAD
=======
use InvalidArgumentException;
>>>>>>> 767e13be
use function Safe\openssl_pkey_get_public;
use function Safe\sprintf;
use Throwable;
use Webauthn\AuthenticatorData;
use Webauthn\CertificateToolbox;
use Webauthn\Exception\InvalidAttestationStatementException;
use Webauthn\StringStream;
use Webauthn\TrustPath\CertificateTrustPath;

final class FidoU2FAttestationStatementSupport implements AttestationStatementSupport
{
    /**
     * @var Decoder
     */
    private $decoder;

    public function __construct()
    {
        $this->decoder = new Decoder(new TagObjectManager(), new OtherObjectManager());
    }

    public function name(): string
    {
        return 'fido-u2f';
    }

    /**
     * @param array<string, mixed> $attestation
     */
    public function load(array $attestation): AttestationStatement
    {
        Assertion::keyExists($attestation, 'attStmt', 'Invalid attestation object');
        foreach (['sig', 'x5c'] as $key) {
            Assertion::keyExists($attestation['attStmt'], $key, sprintf('The attestation statement value "%s" is missing.', $key));
        }
        $certificates = $attestation['attStmt']['x5c'];
        Assertion::isArray($certificates, 'The attestation statement value "x5c" must be a list with one certificate.');
        Assertion::count($certificates, 1, 'The attestation statement value "x5c" must be a list with one certificate.');
        Assertion::allString($certificates, 'The attestation statement value "x5c" must be a list with one certificate.');

        reset($certificates);
        $certificates = CertificateToolbox::convertAllDERToPEM($certificates);
        $this->checkCertificate($certificates[0]);

        return AttestationStatement::createBasic($attestation['fmt'], $attestation['attStmt'], new CertificateTrustPath($certificates));
    }

    public function isValid(string $clientDataJSONHash, AttestationStatement $attestationStatement, AuthenticatorData $authenticatorData): bool
    {
        Assertion::eq(
            $authenticatorData->getAttestedCredentialData()->getAaguid()->toString(),
            '00000000-0000-0000-0000-000000000000',
            'Invalid AAGUID for fido-u2f attestation statement. Shall be "00000000-0000-0000-0000-000000000000"'
        );
        $trustPath = $attestationStatement->getTrustPath();
        Assertion::isInstanceOf($trustPath, CertificateTrustPath::class, 'Invalid trust path');
        $dataToVerify = "\0";
        $dataToVerify .= $authenticatorData->getRpIdHash();
        $dataToVerify .= $clientDataJSONHash;
        $dataToVerify .= $authenticatorData->getAttestedCredentialData()->getCredentialId();
        $dataToVerify .= $this->extractPublicKey($authenticatorData->getAttestedCredentialData()->getCredentialPublicKey());

        return 1 === openssl_verify($dataToVerify, $attestationStatement->get('sig'), $trustPath->getCertificates()[0], OPENSSL_ALGO_SHA256);
    }

    private function extractPublicKey(?string $publicKey): string
    {
        Assertion::notNull($publicKey, 'The attested credential data does not contain a valid public key.');

        $publicKeyStream = new StringStream($publicKey);
        $coseKey = $this->decoder->decode($publicKeyStream);
        Assertion::true($publicKeyStream->isEOF(), 'Invalid public key. Presence of extra bytes.');
        $publicKeyStream->close();
        Assertion::isInstanceOf($coseKey, MapObject::class, 'The attested credential data does not contain a valid public key.');

        $coseKey = $coseKey->getNormalizedData();
        $ec2Key = new Ec2Key($coseKey + [Ec2Key::TYPE => 2, Ec2Key::DATA_CURVE => Ec2Key::CURVE_P256]);

        return "\x04".$ec2Key->x().$ec2Key->y();
    }

    private function checkCertificate(string $publicKey): void
    {
        try {
            $resource = openssl_pkey_get_public($publicKey);
<<<<<<< HEAD
            //Assertion::isResource($resource, 'Unable to load the public key');
=======
            $details = openssl_pkey_get_details($resource);
>>>>>>> 767e13be
        } catch (Throwable $throwable) {
            throw new InvalidAttestationStatementException($this->name(), 'Invalid certificate or certificate chain', $throwable);
        }
        Assertion::isArray($details, 'Invalid certificate or certificate chain');
        Assertion::keyExists($details, 'ec', 'Invalid certificate or certificate chain');
        Assertion::keyExists($details['ec'], 'curve_name', 'Invalid certificate or certificate chain');
        Assertion::eq($details['ec']['curve_name'], 'prime256v1', 'Invalid certificate or certificate chain');
        Assertion::keyExists($details['ec'], 'curve_oid', 'Invalid certificate or certificate chain');
        Assertion::eq($details['ec']['curve_oid'], '1.2.840.10045.3.1.7', 'Invalid certificate or certificate chain');
    }
}<|MERGE_RESOLUTION|>--- conflicted
+++ resolved
@@ -19,10 +19,6 @@
 use CBOR\OtherObject\OtherObjectManager;
 use CBOR\Tag\TagObjectManager;
 use Cose\Key\Ec2Key;
-<<<<<<< HEAD
-=======
-use InvalidArgumentException;
->>>>>>> 767e13be
 use function Safe\openssl_pkey_get_public;
 use function Safe\sprintf;
 use Throwable;
@@ -108,11 +104,8 @@
     {
         try {
             $resource = openssl_pkey_get_public($publicKey);
-<<<<<<< HEAD
-            //Assertion::isResource($resource, 'Unable to load the public key');
-=======
+
             $details = openssl_pkey_get_details($resource);
->>>>>>> 767e13be
         } catch (Throwable $throwable) {
             throw new InvalidAttestationStatementException($this->name(), 'Invalid certificate or certificate chain', $throwable);
         }
