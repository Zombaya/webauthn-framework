--- conflicted
+++ resolved
@@ -28,16 +28,11 @@
 use Psr\Http\Message\RequestFactoryInterface;
 use Psr\Http\Message\ResponseInterface;
 use RuntimeException;
-<<<<<<< HEAD
 use Safe\Exceptions\JsonException;
 use Safe\Exceptions\StringsException;
 use function Safe\json_decode;
 use function Safe\sprintf;
 use Throwable;
-=======
-use function Safe\json_decode;
-use function Safe\sprintf;
->>>>>>> 767e13be
 use Webauthn\AuthenticatorData;
 use Webauthn\CertificateToolbox;
 use Webauthn\Exception\InvalidAttestationStatementException;
@@ -251,10 +246,6 @@
         $this->checkGoogleApiResponse($response);
         $responseBody = $this->getResponseBody($response);
         $responseBodyJson = json_decode($responseBody, true);
-<<<<<<< HEAD
-        //Assertion::eq(JSON_ERROR_NONE, json_last_error(), 'Invalid response.');
-=======
->>>>>>> 767e13be
         Assertion::keyExists($responseBodyJson, 'isValidSignature', 'Invalid response.');
         Assertion::boolean($responseBodyJson['isValidSignature'], 'Invalid response.');
         Assertion::true($responseBodyJson['isValidSignature'], 'Invalid response.');
