--- conflicted
+++ resolved
@@ -133,11 +133,7 @@
             $clientDataRpId = $parsedRelyingPartyId['host'] ?? '';
             Assertion::notEmpty($clientDataRpId, 'Invalid origin rpId.');
             $rpIdLength = mb_strlen($facetId);
-<<<<<<< HEAD
-            Assertion::eq(mb_substr('.' . $clientDataRpId, -($rpIdLength + 1)), '.' . $facetId, 'rpId mismatch.');
-=======
             Assertion::eq(mb_substr('.'.$clientDataRpId, -($rpIdLength + 1)), '.'.$facetId, 'rpId mismatch.');
->>>>>>> 705a487e
 
             if (!in_array($facetId, $securedRelyingPartyId, true)) {
                 $scheme = $parsedRelyingPartyId['scheme'] ?? '';
