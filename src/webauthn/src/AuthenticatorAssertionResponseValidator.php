<?php

declare(strict_types=1);

/*
 * The MIT License (MIT)
 *
 * Copyright (c) 2014-2020 Spomky-Labs
 *
 * This software may be modified and distributed under the terms
 * of the MIT license.  See the LICENSE file for details.
 */

namespace Webauthn;

use Assert\Assertion;
use CBOR\Decoder;
use CBOR\OtherObject\OtherObjectManager;
use CBOR\Tag\TagObjectManager;
use Cose\Algorithm\Manager;
use Cose\Algorithm\Signature\Signature;
use Cose\Key\Key;
use function count;
use function in_array;
use Psr\Http\Message\ServerRequestInterface;
use Psr\Log\LoggerInterface;
use Psr\Log\NullLogger;
use function Safe\parse_url;
use Throwable;
use Webauthn\AuthenticationExtensions\AuthenticationExtensionsClientInputs;
use Webauthn\AuthenticationExtensions\AuthenticationExtensionsClientOutputs;
use Webauthn\AuthenticationExtensions\ExtensionOutputCheckerHandler;
use Webauthn\Counter\CounterChecker;
use Webauthn\Counter\ThrowExceptionIfInvalid;
use Webauthn\TokenBinding\TokenBindingHandler;
use Webauthn\Util\CoseSignatureFixer;

class AuthenticatorAssertionResponseValidator
{
    /**
     * @var PublicKeyCredentialSourceRepository
     */
    private $publicKeyCredentialSourceRepository;

    /**
     * @var Decoder
     */
    private $decoder;

    /**
     * @var TokenBindingHandler
     */
    private $tokenBindingHandler;

    /**
     * @var ExtensionOutputCheckerHandler
     */
    private $extensionOutputCheckerHandler;

    /**
     * @var Manager|null
     */
    private $algorithmManager;
    /**
     * @var CounterChecker
     */
    private $counterChecker;
    /**
     * @var LoggerInterface|null
     */
    private $logger;

    public function __construct(PublicKeyCredentialSourceRepository $publicKeyCredentialSourceRepository, TokenBindingHandler $tokenBindingHandler, ExtensionOutputCheckerHandler $extensionOutputCheckerHandler, Manager $algorithmManager, ?CounterChecker $counterChecker = null, ?LoggerInterface $logger = null)
    {
        if (null !== $logger) {
            @trigger_error('The argument "logger" is deprecated since version 3.3 and will be removed in 4.0. Please use the method "setLogger".', E_USER_DEPRECATED);
        }
        if (null !== $counterChecker) {
            @trigger_error('The argument "counterChecker" is deprecated since version 3.3 and will be removed in 4.0. Please use the method "setCounterChecker".', E_USER_DEPRECATED);
        }
        $this->publicKeyCredentialSourceRepository = $publicKeyCredentialSourceRepository;
        $this->decoder = new Decoder(new TagObjectManager(), new OtherObjectManager());
        $this->tokenBindingHandler = $tokenBindingHandler;
        $this->extensionOutputCheckerHandler = $extensionOutputCheckerHandler;
        $this->algorithmManager = $algorithmManager;
        $this->counterChecker = $counterChecker ?? new ThrowExceptionIfInvalid();
        $this->logger = $logger ?? new NullLogger();
    }

    /**
     * @see https://www.w3.org/TR/webauthn/#verifying-assertion
     */
    public function check(string $credentialId, AuthenticatorAssertionResponse $authenticatorAssertionResponse, PublicKeyCredentialRequestOptions $publicKeyCredentialRequestOptions, ServerRequestInterface $request, ?string $userHandle, array $securedRelyingPartyId = []): PublicKeyCredentialSource
    {
        try {
            $this->logger->info('Checking the authenticator assertion response', [
                'credentialId' => $credentialId,
                'authenticatorAssertionResponse' => $authenticatorAssertionResponse,
                'publicKeyCredentialRequestOptions' => $publicKeyCredentialRequestOptions,
                'host' => $request->getUri()->getHost(),
                'userHandle' => $userHandle,
            ]);
            /* @see 7.2.1 */
            if (0 !== count($publicKeyCredentialRequestOptions->getAllowCredentials())) {
                Assertion::true($this->isCredentialIdAllowed($credentialId, $publicKeyCredentialRequestOptions->getAllowCredentials()), 'The credential ID is not allowed.');
            }

            /* @see 7.2.2 */
            $publicKeyCredentialSource = $this->publicKeyCredentialSourceRepository->findOneByCredentialId($credentialId);
            Assertion::notNull($publicKeyCredentialSource, 'The credential ID is invalid.');

            /* @see 7.2.3 */
            $attestedCredentialData = $publicKeyCredentialSource->getAttestedCredentialData();
            $credentialUserHandle = $publicKeyCredentialSource->getUserHandle();
            $responseUserHandle = $authenticatorAssertionResponse->getUserHandle();

            /* @see 7.2.2 User Handle*/
            if (null !== $userHandle) { //If the user was identified before the authentication ceremony was initiated,
                Assertion::eq($credentialUserHandle, $userHandle, 'Invalid user handle');
                if (null !== $responseUserHandle && '' !== $responseUserHandle) {
                    Assertion::eq($credentialUserHandle, $responseUserHandle, 'Invalid user handle');
                }
            } else {
                Assertion::notEmpty($responseUserHandle, 'User handle is mandatory');
                Assertion::eq($credentialUserHandle, $responseUserHandle, 'Invalid user handle');
            }

            $credentialPublicKey = $attestedCredentialData->getCredentialPublicKey();
            Assertion::notNull($credentialPublicKey, 'No public key available.');
            $stream = new StringStream($credentialPublicKey);
            $credentialPublicKeyStream = $this->decoder->decode($stream);
            Assertion::true($stream->isEOF(), 'Invalid key. Presence of extra bytes.');
            $stream->close();

            /** @see 7.2.4 */
            /** @see 7.2.5 */
            //Nothing to do. Use of objects directly

            /** @see 7.2.6 */
            $C = $authenticatorAssertionResponse->getClientDataJSON();

            /* @see 7.2.7 */
            Assertion::eq('webauthn.get', $C->getType(), 'The client data type is not "webauthn.get".');

            /* @see 7.2.8 */
            Assertion::true(hash_equals($publicKeyCredentialRequestOptions->getChallenge(), $C->getChallenge()), 'Invalid challenge.');

            /** @see 7.2.9 */
            $rpId = $publicKeyCredentialRequestOptions->getRpId() ?? $request->getUri()->getHost();
            $facetId = $this->getFacetId($rpId, $publicKeyCredentialRequestOptions->getExtensions(), $authenticatorAssertionResponse->getAuthenticatorData()->getExtensions());
            $parsedRelyingPartyId = parse_url($C->getOrigin());
            Assertion::isArray($parsedRelyingPartyId, 'Invalid origin');
            if (!in_array($facetId, $securedRelyingPartyId, true)) {
                $scheme = $parsedRelyingPartyId['scheme'] ?? '';
                Assertion::eq('https', $scheme, 'Invalid scheme. HTTPS required.');
            }
            $clientDataRpId = $parsedRelyingPartyId['host'] ?? '';
            Assertion::notEmpty($clientDataRpId, 'Invalid origin rpId.');
            $rpIdLength = mb_strlen($facetId);
<<<<<<< HEAD
            Assertion::eq(mb_substr('.' . $clientDataRpId, -($rpIdLength + 1)), '.' . $facetId, 'rpId mismatch.');
=======
            Assertion::eq(mb_substr('.'.$clientDataRpId, -($rpIdLength + 1)), '.'.$facetId, 'rpId mismatch.');
>>>>>>> 705a487e

            /* @see 7.2.10 */
            if (null !== $C->getTokenBinding()) {
                $this->tokenBindingHandler->check($C->getTokenBinding(), $request);
            }

            /** @see 7.2.11 */
            $rpIdHash = hash('sha256', $facetId, true);
            Assertion::true(hash_equals($rpIdHash, $authenticatorAssertionResponse->getAuthenticatorData()->getRpIdHash()), 'rpId hash mismatch.');

            /* @see 7.2.12 */
            Assertion::true($authenticatorAssertionResponse->getAuthenticatorData()->isUserPresent(), 'User was not present');
            /* @see 7.2.13 */
            if (AuthenticatorSelectionCriteria::USER_VERIFICATION_REQUIREMENT_REQUIRED === $publicKeyCredentialRequestOptions->getUserVerification()) {
                Assertion::true($authenticatorAssertionResponse->getAuthenticatorData()->isUserVerified(), 'User authentication required.');
            }

            /* @see 7.2.14 */
            $extensionsClientOutputs = $authenticatorAssertionResponse->getAuthenticatorData()->getExtensions();
            if (null !== $extensionsClientOutputs) {
                $this->extensionOutputCheckerHandler->check(
                    $publicKeyCredentialRequestOptions->getExtensions(),
                    $extensionsClientOutputs
                );
            }

            /** @see 7.2.15 */
            $getClientDataJSONHash = hash('sha256', $authenticatorAssertionResponse->getClientDataJSON()->getRawData(), true);

            /* @see 7.2.16 */
            $dataToVerify = $authenticatorAssertionResponse->getAuthenticatorData()->getAuthData().$getClientDataJSONHash;
            $signature = $authenticatorAssertionResponse->getSignature();
            $coseKey = new Key($credentialPublicKeyStream->getNormalizedData());
            $algorithm = $this->algorithmManager->get($coseKey->alg());
            Assertion::isInstanceOf($algorithm, Signature::class, 'Invalid algorithm identifier. Should refer to a signature algorithm');
            $signature = CoseSignatureFixer::fix($signature, $algorithm);
            Assertion::true($algorithm->verify($dataToVerify, $coseKey, $signature), 'Invalid signature.');

            /* @see 7.2.17 */
            $storedCounter = $publicKeyCredentialSource->getCounter();
            $responseCounter = $authenticatorAssertionResponse->getAuthenticatorData()->getSignCount();
            if (0 !== $responseCounter || 0 !== $storedCounter) {
                $this->counterChecker->check($publicKeyCredentialSource, $responseCounter);
            }
            $publicKeyCredentialSource->setCounter($responseCounter);
            $this->publicKeyCredentialSourceRepository->saveCredentialSource($publicKeyCredentialSource);

            /* @see 7.2.18 */
            //All good. We can continue.
            $this->logger->info('The assertion is valid');
            $this->logger->debug('Public Key Credential Source', ['publicKeyCredentialSource' => $publicKeyCredentialSource]);

            return $publicKeyCredentialSource;
        } catch (Throwable $throwable) {
            $this->logger->error('An error occurred', [
                'exception' => $throwable,
            ]);
            throw $throwable;
        }
    }

    public function setLogger(LoggerInterface $logger): self
    {
        $this->logger = $logger;

        return $this;
    }

    public function setCounterChecker(CounterChecker $counterChecker): self
    {
        $this->counterChecker = $counterChecker;

        return $this;
    }

    /**
     * @param array<PublicKeyCredentialDescriptor> $allowedCredentials
     */
    private function isCredentialIdAllowed(string $credentialId, array $allowedCredentials): bool
    {
        foreach ($allowedCredentials as $allowedCredential) {
            if (hash_equals($allowedCredential->getId(), $credentialId)) {
                return true;
            }
        }

        return false;
    }

    private function getFacetId(string $rpId, AuthenticationExtensionsClientInputs $authenticationExtensionsClientInputs, ?AuthenticationExtensionsClientOutputs $authenticationExtensionsClientOutputs): string
    {
        switch (true) {
            case null === $authenticationExtensionsClientOutputs:
            case !$authenticationExtensionsClientOutputs->has('appid'):
            case true !== $authenticationExtensionsClientOutputs->get('appid'):
            case !$authenticationExtensionsClientInputs->has('appid'):
                return $rpId;
            default:
                return $authenticationExtensionsClientInputs->get('appid');
        }
    }
}<|MERGE_RESOLUTION|>--- conflicted
+++ resolved
@@ -157,11 +157,7 @@
             $clientDataRpId = $parsedRelyingPartyId['host'] ?? '';
             Assertion::notEmpty($clientDataRpId, 'Invalid origin rpId.');
             $rpIdLength = mb_strlen($facetId);
-<<<<<<< HEAD
-            Assertion::eq(mb_substr('.' . $clientDataRpId, -($rpIdLength + 1)), '.' . $facetId, 'rpId mismatch.');
-=======
             Assertion::eq(mb_substr('.'.$clientDataRpId, -($rpIdLength + 1)), '.'.$facetId, 'rpId mismatch.');
->>>>>>> 705a487e
 
             /* @see 7.2.10 */
             if (null !== $C->getTokenBinding()) {
