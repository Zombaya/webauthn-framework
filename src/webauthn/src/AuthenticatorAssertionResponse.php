--- conflicted
+++ resolved
@@ -56,13 +56,9 @@
     public function getUserHandle(): ?string
     {
         if (null === $this->userHandle || '' === $this->userHandle) {
-            return $this->userHandle;
+            return null;
         }
 
         return base64_decode($this->userHandle, true);
-<<<<<<< HEAD
-        //Assertion::string($decoded, 'Unable to decode the data');
-=======
->>>>>>> 767e13be
     }
 }