<?php

declare(strict_types=1);

/*
 * The MIT License (MIT)
 *
 * Copyright (c) 2014-2019 Spomky-Labs
 *
 * This software may be modified and distributed under the terms
 * of the MIT license.  See the LICENSE file for details.
 */

namespace Webauthn\TrustPath;

use Assert\Assertion;
use InvalidArgumentException;
<<<<<<< HEAD
use function Safe\class_implements;
=======
>>>>>>> 2457a3c1

abstract class TrustPathLoader
{
    public static function loadTrustPath(array $data): TrustPath
    {
        Assertion::keyExists($data, 'type', 'The trust path type is missing');
        $type = $data['type'];
        $oldTypes = self::oldTrustPathTypes();
        switch (true) {
            case \array_key_exists($type, $oldTypes):
                return $oldTypes[$type]::createFromArray($data);
            case class_exists($type):
                $implements = class_implements($type);
                if (\is_array($implements) && \in_array(TrustPath::class, $implements, true)) {
                    return $type::createFromArray($data);
                }
                // no break
            default:
                throw new InvalidArgumentException(sprintf('The trust path type "%s" is not supported', $data['type']));
        }
    }

    private static function oldTrustPathTypes(): array
    {
        return [
            'empty' => EmptyTrustPath::class,
            'ecdaa_key_id' => EcdaaKeyIdTrustPath::class,
            'x5c' => CertificateTrustPath::class,
        ];
    }
}<|MERGE_RESOLUTION|>--- conflicted
+++ resolved
@@ -15,10 +15,6 @@
 
 use Assert\Assertion;
 use InvalidArgumentException;
-<<<<<<< HEAD
-use function Safe\class_implements;
-=======
->>>>>>> 2457a3c1
 
 abstract class TrustPathLoader
 {
