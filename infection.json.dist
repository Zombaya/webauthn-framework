{
    "timeout": 20,
    "source": {
        "directories": [
<<<<<<< HEAD
            "./src"
        ],
        "excludes": [
            "./src/*/tests",
            "./src/*/.var"
=======
            "src"
        ],
        "excludes": [
            "src/**/tests",
            "src/**/var"
>>>>>>> 696e220d
        ]
    },
    "mutators": {
        "@default": true
    },
    "logs": {
        "text": "infection-log.txt"
    }
}<|MERGE_RESOLUTION|>--- conflicted
+++ resolved
@@ -2,19 +2,11 @@
     "timeout": 20,
     "source": {
         "directories": [
-<<<<<<< HEAD
-            "./src"
-        ],
-        "excludes": [
-            "./src/*/tests",
-            "./src/*/.var"
-=======
             "src"
         ],
         "excludes": [
             "src/**/tests",
             "src/**/var"
->>>>>>> 696e220d
         ]
     },
     "mutators": {
