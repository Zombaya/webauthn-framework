{
    "name": "web-auth/webauthn-framework",
    "description": "FIDO2/Webauthn library for PHP and Symfony Bundle.",
    "type": "symfony-bundle",
    "license": "MIT",
    "keywords": [],
    "homepage": "https://github.com/web-auth/webauthn-framework",
    "authors": [
        {
            "name": "Florent Morselli",
            "homepage": "https://github.com/Spomky"
        },{
            "name": "All contributors",
            "homepage": "https://github.com/web-auth/webauthn-framework/contributors"
        }
    ],
    "autoload": {
        "psr-4": {
            "Cose\\": "src/cose/src/",
            "U2F\\": "src/u2f/src/",
            "Webauthn\\": "src/webauthn/src/",
            "Webauthn\\Bundle\\": "src/symfony/src/",
            "Webauthn\\ConformanceToolset\\": "src/conformance-toolset/src/",
            "Webauthn\\SecurityBundle\\": "src/symfony-security/src/"
        }
    },
    "autoload-dev": {
        "psr-4": {
            "Cose\\Tests\\Unit\\": "src/cose/tests/unit/",
            "U2F\\Tests\\Unit\\": "src/u2f/tests/unit/",
            "Webauthn\\Tests\\Functional\\": "src/webauthn/tests/functional/",
            "Webauthn\\Tests\\Unit\\": "src/webauthn/tests/unit/",
            "Webauthn\\Bundle\\Tests\\Functional\\": "src/symfony/tests/functional/",
            "Webauthn\\ConformanceToolset\\Tests\\Functional\\": "src/conformance-toolset/tests/functional/",
            "Webauthn\\SecurityBundle\\Tests\\Functional\\": "src/symfony-security/tests/functional/"
        }
    },
    "require": {
        "php": "^7.2",
        "ext-json": "*",
        "ext-mbstring": "*",
        "ext-openssl": "*",
        "beberlei/assert": "^3.0",
        "fgrosse/phpasn1": "^2.1",
        "psr/http-message": "^1.0",
        "spomky-labs/base64url": "^2.0",
        "spomky-labs/cbor-bundle": "^1.0",
        "spomky-labs/cbor-php": "^1.0.2",
        "symfony/config": "^4.2",
        "symfony/dependency-injection": "^4.2",
        "symfony/framework-bundle": "^4.2",
        "symfony/psr-http-message-bridge": "^1.1",
        "symfony/security-bundle": "^4.2",
        "symfony/twig-bundle": "^4.2",
        "thecodingmachine/safe": "^0.1",
        "web-token/jwt-signature": "^1.3.7"
    },
    "replace": {
        "web-auth/cose-lib": "self.version",
        "web-auth/u2f-lib": "self.version",
        "web-auth/webauthn-lib": "self.version",
        "web-auth/conformance-toolset": "self.version",
        "web-auth/webauthn-symfony-bundle": "self.version",
        "web-auth/webauthn-symfony-security-bundle": "self.version",
        "web-auth/webauthn-symfony-json-security-bundle": "self.version"
    },
    "extra": {
        "branch-alias": {
            "v1.0": "1.0.x-dev",
            "v1.1": "1.1.x-dev",
            "v1.2": "1.2.x-dev",
            "v2.0": "2.0.x-dev"
        }
    },
    "config": {
        "sort-packages": true
    },
    "suggest": {
        "php-http/httplug": "For Android SafetyNet support (highly recommended)",
        "php-http/httplug-bundle": "For Android SafetyNet support on a Symfony application (highly recommended)"
    },
    "require-dev": {
        "doctrine/dbal": "^2.9",
        "doctrine/doctrine-bundle": "^1.10",
        "doctrine/orm": "^2.6",
        "fzaninotto/faker": "^1.8",
        "infection/infection": "^0.12.2",
        "nyholm/psr7": "^1.1",
        "php-coveralls/php-coveralls": "^2.0",
<<<<<<< HEAD
        "php-http/httplug": "^2.0",
=======
        "php-http/httplug": "^1.0|^2.0",
>>>>>>> 833d9fcb
        "php-http/httplug-bundle": "^1.0",
        "php-http/mock-client": "^1.0",
        "phpstan/phpstan": "^0.11",
        "phpstan/phpstan-beberlei-assert": "^0.11.0",
        "phpstan/phpstan-deprecation-rules": "^0.11",
        "phpstan/phpstan-phpunit": "^0.11",
        "phpstan/phpstan-strict-rules": "^0.11",
<<<<<<< HEAD
        "phpunit/phpcov": "^6.0",
        "phpunit/phpunit": "^8.0",
=======
        "phpunit/phpcov": "^5.0|^6.0",
        "phpunit/phpunit": "^7.0|^8.0",
>>>>>>> 833d9fcb
        "ramsey/uuid": "^3.8",
        "symfony/browser-kit": "^4.2",
        "symfony/phpunit-bridge": "^4.2",
        "symfony/serializer": "^4.2",
        "symfony/translation": "^4.2",
        "symfony/validator": "^4.2",
        "symfony/var-dumper": "^4.2",
        "thecodingmachine/phpstan-safe-rule": "^0.1.0"
    }
}<|MERGE_RESOLUTION|>--- conflicted
+++ resolved
@@ -20,8 +20,7 @@
             "U2F\\": "src/u2f/src/",
             "Webauthn\\": "src/webauthn/src/",
             "Webauthn\\Bundle\\": "src/symfony/src/",
-            "Webauthn\\ConformanceToolset\\": "src/conformance-toolset/src/",
-            "Webauthn\\SecurityBundle\\": "src/symfony-security/src/"
+            "Webauthn\\ConformanceToolset\\": "src/conformance-toolset/src/"
         }
     },
     "autoload-dev": {
@@ -30,9 +29,7 @@
             "U2F\\Tests\\Unit\\": "src/u2f/tests/unit/",
             "Webauthn\\Tests\\Functional\\": "src/webauthn/tests/functional/",
             "Webauthn\\Tests\\Unit\\": "src/webauthn/tests/unit/",
-            "Webauthn\\Bundle\\Tests\\Functional\\": "src/symfony/tests/functional/",
-            "Webauthn\\ConformanceToolset\\Tests\\Functional\\": "src/conformance-toolset/tests/functional/",
-            "Webauthn\\SecurityBundle\\Tests\\Functional\\": "src/symfony-security/tests/functional/"
+            "Webauthn\\Bundle\\Tests\\Functional\\": "src/symfony/tests/functional/"
         }
     },
     "require": {
@@ -60,9 +57,7 @@
         "web-auth/u2f-lib": "self.version",
         "web-auth/webauthn-lib": "self.version",
         "web-auth/conformance-toolset": "self.version",
-        "web-auth/webauthn-symfony-bundle": "self.version",
-        "web-auth/webauthn-symfony-security-bundle": "self.version",
-        "web-auth/webauthn-symfony-json-security-bundle": "self.version"
+        "web-auth/webauthn-symfony-bundle": "self.version"
     },
     "extra": {
         "branch-alias": {
@@ -87,11 +82,7 @@
         "infection/infection": "^0.12.2",
         "nyholm/psr7": "^1.1",
         "php-coveralls/php-coveralls": "^2.0",
-<<<<<<< HEAD
         "php-http/httplug": "^2.0",
-=======
-        "php-http/httplug": "^1.0|^2.0",
->>>>>>> 833d9fcb
         "php-http/httplug-bundle": "^1.0",
         "php-http/mock-client": "^1.0",
         "phpstan/phpstan": "^0.11",
@@ -99,13 +90,8 @@
         "phpstan/phpstan-deprecation-rules": "^0.11",
         "phpstan/phpstan-phpunit": "^0.11",
         "phpstan/phpstan-strict-rules": "^0.11",
-<<<<<<< HEAD
         "phpunit/phpcov": "^6.0",
         "phpunit/phpunit": "^8.0",
-=======
-        "phpunit/phpcov": "^5.0|^6.0",
-        "phpunit/phpunit": "^7.0|^8.0",
->>>>>>> 833d9fcb
         "ramsey/uuid": "^3.8",
         "symfony/browser-kit": "^4.2",
         "symfony/phpunit-bridge": "^4.2",
